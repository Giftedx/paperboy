#!/usr/bin/env python3
"""
<<<<<<< HEAD
Storage interaction module
Handles uploading and deleting files from cloud storage (AWS S3 or compatible like Cloudflare R2).
Also manages local file cleanup and local storage backend.
"""

import os
import shutil
=======
Storage interaction module.

Handles uploading and deleting files from cloud storage (AWS S3 or compatible like Cloudflare R2).
Also manages local file cleanup.
"""

import os
>>>>>>> 646dea34
import tempfile
import logging

try:
    import boto3  # Optional; required only for live storage operations
except Exception:
    boto3 = None  # type: ignore

try:
    from botocore.exceptions import ClientError as BotoClientError  # Optional
except Exception:  # pragma: no cover - fallback when botocore not present
    class BotoClientError(Exception):  # type: ignore
<<<<<<< HEAD
=======
        """Placeholder for botocore.exceptions.ClientError if library is missing."""
>>>>>>> 646dea34
        pass

import config

logger = logging.getLogger(__name__)

# Custom exception for storage errors
class ClientError(Exception):
<<<<<<< HEAD
=======
    """Custom exception raised for storage-related errors."""
>>>>>>> 646dea34
    pass

# Lazy S3 client initialization
def _get_s3_client():
<<<<<<< HEAD
=======
    """Initializes and returns a boto3 S3 client using configured credentials.

    Returns:
        boto3.client: The configured S3 client.

    Raises:
        ClientError: If boto3 is not installed.
    """
>>>>>>> 646dea34
    if boto3 is None:
        raise ClientError("boto3 is required for storage operations but is not installed.")
    endpoint_url = config.config.get(('storage', 'endpoint_url'))
    aws_access_key_id = config.config.get(('storage', 'access_key_id'))
    aws_secret_access_key = config.config.get(('storage', 'secret_access_key'))
    region_name = config.config.get(('storage', 'region'), 'auto')
    return boto3.client(
        's3',
        endpoint_url=endpoint_url,
        aws_access_key_id=aws_access_key_id,
        aws_secret_access_key=aws_secret_access_key,
        region_name=region_name
    )

def _get_bucket():
<<<<<<< HEAD
    return config.config.get(('storage', 'bucket'))

def _get_storage_type():
    return config.config.get(('storage', 'type'), 's3').lower()

def _get_local_storage_path():
    # Use 'storage_data' as default local storage directory
    path = config.config.get(('storage', 'local_path'), 'storage_data')
    os.makedirs(path, exist_ok=True)
    return path

# List all files in the storage bucket
def list_storage_files():
    stype = _get_storage_type()
    if stype == 'local':
        local_path = _get_local_storage_path()
        try:
            files = [f for f in os.listdir(local_path) if os.path.isfile(os.path.join(local_path, f))]
            logger.info("Listed %d files in local storage %s", len(files), local_path)
            return files
        except OSError as e:
            logger.error("Error listing files in local storage: %s", e)
            return []

    # S3 Fallback
=======
    """Retrieves the bucket name from configuration.

    Returns:
        str: The configured bucket name.
    """
    return config.config.get(('storage', 'bucket'))

# List all files in the storage bucket
def list_storage_files():
    """Lists all files in the configured storage bucket.

    Returns:
        list: A list of filenames (keys) in the bucket.

    Raises:
        ClientError: If the S3 list operation fails.
    """
>>>>>>> 646dea34
    s3 = _get_s3_client()
    bucket = _get_bucket()
    try:
        resp = s3.list_objects_v2(Bucket=bucket)
        files = [obj['Key'] for obj in resp.get('Contents', [])]
        logger.info("Listed %d files in storage bucket %s", len(files), bucket)
        return files
    except BotoClientError as e:
        logger.error("Error listing files in storage: %s", e)
        raise ClientError(str(e)) from e

# Generate a presigned URL for a file
def get_file_url(filename, expires_in=86400):
<<<<<<< HEAD
    stype = _get_storage_type()
    if stype == 'local':
        # Return a public URL if configured, otherwise None.
        # This is crucial for emails. If local, the user must provide a way to reach it (e.g., Nginx, or just a file path if internal).
        public_base = config.config.get(('storage', 'public_base_url'))
        if public_base:
            return f"{public_base.rstrip('/')}/{filename}"
        # If no public base is set, we can't give a URL.
        logger.warning("Local storage used but 'storage.public_base_url' not set. No URL generated for %s", filename)
        return None

    # S3 Fallback
=======
    """Generates a presigned URL for a file in storage.

    Args:
        filename (str): The name (key) of the file.
        expires_in (int): The validity duration of the URL in seconds.

    Returns:
        str | None: The presigned URL, or None if generation failed.
    """
>>>>>>> 646dea34
    s3 = _get_s3_client()
    bucket = _get_bucket()
    try:
        url = s3.generate_presigned_url(
            'get_object',
            Params={'Bucket': bucket, 'Key': filename},
            ExpiresIn=expires_in
        )
        logger.info("Generated presigned URL for %s", filename)
        return url
    except BotoClientError as e:
        logger.error("Error generating file URL: %s", e)
        return None

# Delete a file from storage (supports dry_run)
def delete_from_storage(filename, dry_run=False):
<<<<<<< HEAD
    stype = _get_storage_type()
    if stype == 'local':
        local_path = _get_local_storage_path()
        target = os.path.join(local_path, filename)
        if dry_run:
            logger.info("[Dry Run] Would delete %s", target)
            return True
        try:
            if os.path.exists(target):
                os.remove(target)
                logger.info("Deleted local file %s", target)
                return True
            return False
        except OSError as e:
            logger.error("Error deleting local file %s: %s", target, e)
            return False

    # S3 Fallback
=======
    """Deletes a file from storage.

    Args:
        filename (str): The name (key) of the file to delete.
        dry_run (bool): If True, simulate deletion.

    Returns:
        bool: True if deletion was successful (or simulated), False otherwise.
    """
>>>>>>> 646dea34
    s3 = _get_s3_client()
    bucket = _get_bucket()
    if dry_run:
        logger.info("[Dry Run] Would delete %s from bucket %s", filename, bucket)
        return True
    try:
        s3.delete_object(Bucket=bucket, Key=filename)
        logger.info("Deleted %s from bucket %s", filename, bucket)
        return True
    except BotoClientError as e:
        logger.error("Error deleting file %s: %s", filename, e)
        return False

# Upload a file to storage (supports dry_run)
def upload_to_storage(local_file_path, s3_key, dry_run=False):
<<<<<<< HEAD
    if not os.path.isfile(local_file_path):
        logger.error("File to upload does not exist: %s", local_file_path)
        return False

    stype = _get_storage_type()
    if stype == 'local':
        dest_dir = _get_local_storage_path()
        dest_path = os.path.join(dest_dir, s3_key)

        # Ensure parent directory exists for nested keys
        try:
            os.makedirs(os.path.dirname(dest_path), exist_ok=True)
        except OSError as e:
            logger.error("Error creating directory for local storage: %s", e)
            return False

        if dry_run:
            logger.info("[Dry Run] Would copy %s to %s", local_file_path, dest_path)
            return True
        try:
            shutil.copy2(local_file_path, dest_path)
            logger.info("Copied %s to local storage %s", local_file_path, dest_path)
            return True
        except OSError as e:
            logger.error("Error copying file to local storage: %s", e)
            return False

    # S3 Fallback
=======
    """Uploads a local file to storage.

    Args:
        local_file_path (str): The path to the local file.
        s3_key (str): The destination key (filename) in the bucket.
        dry_run (bool): If True, simulate upload.

    Returns:
        bool: True if upload was successful (or simulated), False otherwise.
    """
>>>>>>> 646dea34
    s3 = _get_s3_client()
    bucket = _get_bucket()
    if dry_run:
        logger.info("[Dry Run] Would upload %s to %s/%s", local_file_path, bucket, s3_key)
        return True
<<<<<<< HEAD
=======
    if not os.path.isfile(local_file_path):
        logger.error("File to upload does not exist: %s", local_file_path)
        return False
>>>>>>> 646dea34
    try:
        s3.upload_file(local_file_path, bucket, s3_key)
        logger.info("Uploaded %s to %s/%s", local_file_path, bucket, s3_key)
        return True
    except BotoClientError as e:
        logger.error("Error uploading file %s: %s", local_file_path, e)
        return False

# Download a file from storage to a local temp file
def download_to_temp(filename):
<<<<<<< HEAD
    stype = _get_storage_type()
    if stype == 'local':
        src_dir = _get_local_storage_path()
        src_path = os.path.join(src_dir, filename)
        if not os.path.exists(src_path):
            logger.error("File not found in local storage: %s", src_path)
            return None
        try:
            tmp_dir = tempfile.gettempdir()
            local_path = os.path.join(tmp_dir, os.path.basename(filename))
            shutil.copy2(src_path, local_path)
            logger.info("Copied %s to temp file %s", src_path, local_path)
            return local_path
        except OSError as e:
            logger.error("Error copying from local storage: %s", e)
            return None

    # S3 Fallback
=======
    """Downloads a file from storage to a temporary local file.

    Args:
        filename (str): The name (key) of the file to download.

    Returns:
        str | None: The path to the local temporary file, or None on failure.
    """
>>>>>>> 646dea34
    s3 = _get_s3_client()
    bucket = _get_bucket()
    try:
        tmp_dir = tempfile.gettempdir()
        local_path = os.path.join(tmp_dir, os.path.basename(filename))
        s3.download_file(bucket, filename, local_path)
        logger.info("Downloaded %s to temp file %s", filename, local_path)
        return local_path
    except BotoClientError as e:
        logger.error("Error downloading file %s: %s", filename, e)
        return None<|MERGE_RESOLUTION|>--- conflicted
+++ resolved
@@ -1,22 +1,12 @@
 #!/usr/bin/env python3
 """
-<<<<<<< HEAD
 Storage interaction module
 Handles uploading and deleting files from cloud storage (AWS S3 or compatible like Cloudflare R2).
 Also manages local file cleanup and local storage backend.
-"""
+
 
 import os
 import shutil
-=======
-Storage interaction module.
-
-Handles uploading and deleting files from cloud storage (AWS S3 or compatible like Cloudflare R2).
-Also manages local file cleanup.
-"""
-
-import os
->>>>>>> 646dea34
 import tempfile
 import logging
 
@@ -29,10 +19,7 @@
     from botocore.exceptions import ClientError as BotoClientError  # Optional
 except Exception:  # pragma: no cover - fallback when botocore not present
     class BotoClientError(Exception):  # type: ignore
-<<<<<<< HEAD
-=======
         """Placeholder for botocore.exceptions.ClientError if library is missing."""
->>>>>>> 646dea34
         pass
 
 import config
@@ -41,16 +28,11 @@
 
 # Custom exception for storage errors
 class ClientError(Exception):
-<<<<<<< HEAD
-=======
     """Custom exception raised for storage-related errors."""
->>>>>>> 646dea34
     pass
 
 # Lazy S3 client initialization
 def _get_s3_client():
-<<<<<<< HEAD
-=======
     """Initializes and returns a boto3 S3 client using configured credentials.
 
     Returns:
@@ -59,7 +41,6 @@
     Raises:
         ClientError: If boto3 is not installed.
     """
->>>>>>> 646dea34
     if boto3 is None:
         raise ClientError("boto3 is required for storage operations but is not installed.")
     endpoint_url = config.config.get(('storage', 'endpoint_url'))
@@ -75,7 +56,6 @@
     )
 
 def _get_bucket():
-<<<<<<< HEAD
     return config.config.get(('storage', 'bucket'))
 
 def _get_storage_type():
@@ -101,25 +81,6 @@
             return []
 
     # S3 Fallback
-=======
-    """Retrieves the bucket name from configuration.
-
-    Returns:
-        str: The configured bucket name.
-    """
-    return config.config.get(('storage', 'bucket'))
-
-# List all files in the storage bucket
-def list_storage_files():
-    """Lists all files in the configured storage bucket.
-
-    Returns:
-        list: A list of filenames (keys) in the bucket.
-
-    Raises:
-        ClientError: If the S3 list operation fails.
-    """
->>>>>>> 646dea34
     s3 = _get_s3_client()
     bucket = _get_bucket()
     try:
@@ -133,7 +94,6 @@
 
 # Generate a presigned URL for a file
 def get_file_url(filename, expires_in=86400):
-<<<<<<< HEAD
     stype = _get_storage_type()
     if stype == 'local':
         # Return a public URL if configured, otherwise None.
@@ -146,17 +106,6 @@
         return None
 
     # S3 Fallback
-=======
-    """Generates a presigned URL for a file in storage.
-
-    Args:
-        filename (str): The name (key) of the file.
-        expires_in (int): The validity duration of the URL in seconds.
-
-    Returns:
-        str | None: The presigned URL, or None if generation failed.
-    """
->>>>>>> 646dea34
     s3 = _get_s3_client()
     bucket = _get_bucket()
     try:
@@ -173,7 +122,6 @@
 
 # Delete a file from storage (supports dry_run)
 def delete_from_storage(filename, dry_run=False):
-<<<<<<< HEAD
     stype = _get_storage_type()
     if stype == 'local':
         local_path = _get_local_storage_path()
@@ -192,17 +140,6 @@
             return False
 
     # S3 Fallback
-=======
-    """Deletes a file from storage.
-
-    Args:
-        filename (str): The name (key) of the file to delete.
-        dry_run (bool): If True, simulate deletion.
-
-    Returns:
-        bool: True if deletion was successful (or simulated), False otherwise.
-    """
->>>>>>> 646dea34
     s3 = _get_s3_client()
     bucket = _get_bucket()
     if dry_run:
@@ -218,7 +155,6 @@
 
 # Upload a file to storage (supports dry_run)
 def upload_to_storage(local_file_path, s3_key, dry_run=False):
-<<<<<<< HEAD
     if not os.path.isfile(local_file_path):
         logger.error("File to upload does not exist: %s", local_file_path)
         return False
@@ -247,29 +183,14 @@
             return False
 
     # S3 Fallback
-=======
-    """Uploads a local file to storage.
-
-    Args:
-        local_file_path (str): The path to the local file.
-        s3_key (str): The destination key (filename) in the bucket.
-        dry_run (bool): If True, simulate upload.
-
-    Returns:
-        bool: True if upload was successful (or simulated), False otherwise.
-    """
->>>>>>> 646dea34
     s3 = _get_s3_client()
     bucket = _get_bucket()
     if dry_run:
         logger.info("[Dry Run] Would upload %s to %s/%s", local_file_path, bucket, s3_key)
         return True
-<<<<<<< HEAD
-=======
     if not os.path.isfile(local_file_path):
         logger.error("File to upload does not exist: %s", local_file_path)
         return False
->>>>>>> 646dea34
     try:
         s3.upload_file(local_file_path, bucket, s3_key)
         logger.info("Uploaded %s to %s/%s", local_file_path, bucket, s3_key)
@@ -280,7 +201,6 @@
 
 # Download a file from storage to a local temp file
 def download_to_temp(filename):
-<<<<<<< HEAD
     stype = _get_storage_type()
     if stype == 'local':
         src_dir = _get_local_storage_path()
@@ -299,16 +219,6 @@
             return None
 
     # S3 Fallback
-=======
-    """Downloads a file from storage to a temporary local file.
-
-    Args:
-        filename (str): The name (key) of the file to download.
-
-    Returns:
-        str | None: The path to the local temporary file, or None on failure.
-    """
->>>>>>> 646dea34
     s3 = _get_s3_client()
     bucket = _get_bucket()
     try:

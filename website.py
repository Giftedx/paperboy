#!/usr/bin/env python3
"""
Simplified website interaction module.

Single implementation: constructs a download URL and fetches via requests.
Includes conditional resilience (retries) if the real 'requests' library is available.
"""

import os
import logging
import datetime
from urllib.parse import urljoin

import config

logger = logging.getLogger(__name__)

# Default timeouts (connect, read)
DEFAULT_TIMEOUT = (10, 60)
DEFAULT_USER_AGENT = "NewspaperDownloader/1.0"

<<<<<<< HEAD

def _get_session(requests_lib):
    """
    Creates a requests Session with retry logic if available.
    If the requests library provided is the fallback one (which might not support Session/Adapters),
    returns None or a simple object, signaling to use a plain get().
    """
    try:
        from requests.adapters import HTTPAdapter
        from urllib3.util.retry import Retry
    except ImportError:
        # Fallback implementation or partial install; cannot use advanced retry logic
        logger.debug("Advanced requests features (HTTPAdapter, Retry) not available. Using simple requests.")
        return None

    session = requests_lib.Session()

    # Define retry strategy
    retry_strategy = Retry(
        total=5,
        backoff_factor=1,
        status_forcelist=[429, 500, 502, 503, 504],
        allowed_methods=["HEAD", "GET", "OPTIONS"]
    )

    adapter = HTTPAdapter(max_retries=retry_strategy)
    session.mount("https://", adapter)
    session.mount("http://", adapter)

    # Set default headers
    session.headers.update({"User-Agent": DEFAULT_USER_AGENT})

    return session


def download_file(base_url: str, save_path: str, target_date: str | None = None, dry_run: bool = False, force_download: bool = False):
    """Download the newspaper for the given date.
=======
def login_and_download(base_url: str, save_path: str, target_date: str | None = None, dry_run: bool = False, force_download: bool = False):
    """Downloads the newspaper for the given date using a simple GET.

    Expects the newspaper to be available at a predictable URL pattern relative to base_url.

    Args:
        base_url (str): The base URL of the newspaper website.
        save_path (str): The local path (without extension) to save the downloaded file.
        target_date (str | None): The date to download in YYYY-MM-DD format. Defaults to today.
        dry_run (bool): If True, simulate download without network activity.
        force_download (bool): If True, overwrite local file if it exists.
>>>>>>> 380be1d3

    Returns:
        tuple: (success (bool), result_path_or_error (str))
    """
    # Resolve date
    if target_date is None:
        target_date_obj = datetime.date.today()
    else:
        try:
            target_date_obj = datetime.datetime.strptime(target_date, "%Y-%m-%d").date()
        except ValueError:
            logger.error("Invalid target_date format. Please use YYYY-MM-DD.")
            return False, "Invalid date format"

    target_date_str = target_date_obj.strftime("%Y-%m-%d")

    abs_save_path = os.path.abspath(save_path)
    parent_dir = os.path.dirname(abs_save_path)
    os.makedirs(parent_dir, exist_ok=True)

    # Respect existing file if not forcing
    if not force_download:
        existing_pdf = f"{abs_save_path}.pdf"
        if os.path.exists(existing_pdf):
            logger.info("File already exists locally: %s", existing_pdf)
            return True, existing_pdf

    # Use configurable download path pattern, with a sensible default
    download_path_pattern = config.config.get(("newspaper", "download_path_pattern"), "newspaper/download/{date}")
    download_path = download_path_pattern.format(date=target_date_str)
    download_url = urljoin(base_url.rstrip("/") + "/", download_path)
    logger.info("Downloading from: %s", download_url)

    # In dry-run mode, avoid network calls and simply simulate a saved PDF path
    if dry_run:
        logger.info("[Dry Run] Would GET %s and save to %s", download_url, abs_save_path)
        return True, f"{abs_save_path}.pdf"

    # Import requests only when needed to avoid hard dependency during dry-run
    try:
        import requests  # pylint: disable=import-outside-toplevel
        from requests.adapters import HTTPAdapter
        from urllib3.util.retry import Retry
    except Exception as exc:
        logger.error("'requests' is required for live downloads but is not available: %s", exc)
        return False, "Missing dependency: requests"

    try:
<<<<<<< HEAD
        session = _get_session(requests)

        if session:
            logger.debug("Using requests.Session with retry logic.")
            response = session.get(download_url, timeout=DEFAULT_TIMEOUT)
        else:
            logger.debug("Using simple requests.get (no retries).")
            response = requests.get(download_url, headers={"User-Agent": DEFAULT_USER_AGENT}, timeout=DEFAULT_TIMEOUT)

=======
        # Setup session with retries
        session = requests.Session()
        retries = Retry(total=5, backoff_factor=1, status_forcelist=[500, 502, 503, 504])
        session.mount('http://', HTTPAdapter(max_retries=retries))
        session.mount('https://', HTTPAdapter(max_retries=retries))

        # GET with retries; add a basic UA header
        response = session.get(download_url, headers={"User-Agent": "NewspaperDownloader/1.0"}, timeout=(10, 60))
>>>>>>> 380be1d3
        response.raise_for_status()

        # Determine format (default to pdf)
        content_type = response.headers.get("Content-Type", "").lower()
        file_ext = "pdf" if "pdf" in content_type or not content_type else "bin"
        # If content-type suggests html, use html extension (useful for error pages that return 200 or html papers)
        if "html" in content_type:
            file_ext = "html"

        save_path_with_ext = f"{abs_save_path}.{file_ext}"

        with open(save_path_with_ext, "wb") as fh:
            fh.write(response.content)

        logger.info("Saved newspaper to: %s", save_path_with_ext)
        return True, save_path_with_ext
    except Exception as e:  # requests.RequestException | OSError
        logger.error("Download failed for %s: %s", download_url, e)
        return False, f"Download error: {e}"


# Backwards compatibility alias
login_and_download = download_file

if __name__ == '__main__':
    from dotenv import load_dotenv
    logging.basicConfig(level=logging.INFO, format='%(asctime)s - %(name)s - %(levelname)s - %(message)s')
    load_dotenv()

    test_date_str = '2023-10-26' 
    logger.info("--- Running website.py standalone test for date: %s ---", test_date_str)

    WEBSITE_URL_TEST = os.environ.get('WEBSITE_URL', 'https://localhost:8000') # Placeholder, replace with actual URL
    SAVE_PATH_BASE_TEST = os.path.join(os.environ.get('DOWNLOAD_DIR', 'downloads'), f"{test_date_str}_test_download")

    if not WEBSITE_URL_TEST:
        logger.error("Required environment variable (WEBSITE_URL) or config value not set for standalone test.")
    else:
        logger.info("Initiating test download for URL: %s, Save Path Base: %s", WEBSITE_URL_TEST, SAVE_PATH_BASE_TEST)
        success, file_info = download_file(
            base_url=WEBSITE_URL_TEST,
            save_path=SAVE_PATH_BASE_TEST, 
            target_date=test_date_str,
            dry_run=False, 
            force_download=True 
        )

        if success:
            logger.info("Standalone test successful. File info/format: %s", file_info)
            final_path = f"{SAVE_PATH_BASE_TEST}.{file_info}" if isinstance(file_info, str) and not os.path.exists(file_info) else file_info
            if os.path.exists(final_path):
                 logger.info("File successfully saved to: %s", final_path)
            else:
                 logger.warning("File path %s does not exist, check file_info and save_path logic.", final_path)
        else:
            logger.error("Standalone test failed. Reason: %s", file_info) # file_info contains the error message
    logger.info("--- End website.py standalone test ---")<|MERGE_RESOLUTION|>--- conflicted
+++ resolved
@@ -19,7 +19,6 @@
 DEFAULT_TIMEOUT = (10, 60)
 DEFAULT_USER_AGENT = "NewspaperDownloader/1.0"
 
-<<<<<<< HEAD
 
 def _get_session(requests_lib):
     """
@@ -57,19 +56,6 @@
 
 def download_file(base_url: str, save_path: str, target_date: str | None = None, dry_run: bool = False, force_download: bool = False):
     """Download the newspaper for the given date.
-=======
-def login_and_download(base_url: str, save_path: str, target_date: str | None = None, dry_run: bool = False, force_download: bool = False):
-    """Downloads the newspaper for the given date using a simple GET.
-
-    Expects the newspaper to be available at a predictable URL pattern relative to base_url.
-
-    Args:
-        base_url (str): The base URL of the newspaper website.
-        save_path (str): The local path (without extension) to save the downloaded file.
-        target_date (str | None): The date to download in YYYY-MM-DD format. Defaults to today.
-        dry_run (bool): If True, simulate download without network activity.
-        force_download (bool): If True, overwrite local file if it exists.
->>>>>>> 380be1d3
 
     Returns:
         tuple: (success (bool), result_path_or_error (str))
@@ -118,7 +104,6 @@
         return False, "Missing dependency: requests"
 
     try:
-<<<<<<< HEAD
         session = _get_session(requests)
 
         if session:
@@ -128,16 +113,6 @@
             logger.debug("Using simple requests.get (no retries).")
             response = requests.get(download_url, headers={"User-Agent": DEFAULT_USER_AGENT}, timeout=DEFAULT_TIMEOUT)
 
-=======
-        # Setup session with retries
-        session = requests.Session()
-        retries = Retry(total=5, backoff_factor=1, status_forcelist=[500, 502, 503, 504])
-        session.mount('http://', HTTPAdapter(max_retries=retries))
-        session.mount('https://', HTTPAdapter(max_retries=retries))
-
-        # GET with retries; add a basic UA header
-        response = session.get(download_url, headers={"User-Agent": "NewspaperDownloader/1.0"}, timeout=(10, 60))
->>>>>>> 380be1d3
         response.raise_for_status()
 
         # Determine format (default to pdf)
